--- conflicted
+++ resolved
@@ -78,8 +78,8 @@
         input to the `hmf.cosmo.Cosmology` class.
     '''
 
-    def __init__(self, sigma_8=0.8344, n=0.9624, z=0.0, lnk_min=-8.0,
-                 lnk_max=8.0, dlnk=0.05, transfer_model=tm.CAMB,
+    def __init__(self, sigma_8=0.8, n=1.0, z=0.0, lnk_min=np.log(1e-8),
+                 lnk_max=np.log(2e4), dlnk=0.05, transfer_model=tm.CAMB,
                  transfer_params=None, takahashi=True, growth_model=GrowthFactor,
                  growth_params=None, **kwargs):
         # Note the parameters that have empty dicts as defaults must be specified
@@ -190,19 +190,11 @@
 
         This wraps the individual transfer_model methods to provide unified access.
         """
-<<<<<<< HEAD
-        if issubclass_(self.transfer_fit, tm.Transfer):
-            return self.transfer_fit(self.cosmo, **self.transfer_options).lnt(np.log(self.k))
-        elif isinstance(self.transfer_fit, basestring):
-            return get_model(self.transfer_fit, "hmf.transfer_models", cosmo=self.cosmo,
-                             **self.transfer_options).lnt(np.log(self.k))
-=======
         if issubclass_(self.transfer_model, tm.Transfer):
-            return self.transfer_model(self.cosmo, **self.transfer_params).lnt(np.log(self.k.value))
+            return self.transfer_model(self.cosmo, **self.transfer_params).lnt(np.log(self.k))
         elif isinstance(self.transfer_model, basestring):
             return get_model(self.transfer_model, "hmf.transfer_models", cosmo=self.cosmo,
-                             **self.transfer_params).lnt(np.log(self.k.value))
->>>>>>> 49771873
+                             **self.transfer_params).lnt(np.log(self.k))
 
     @cached_property("n", "k", "_unnormalised_lnT")
     def _unnormalised_power(self):
@@ -243,7 +235,7 @@
             return self.growth_model(self.cosmo, **self.growth_params)
         else:
             return get_model(self.growth_model, "hmf.growth_factor", cosmo=self.cosmo,
-                             **self.growth_params)
+                             **self._growth_params)
 
     @cached_property("z", "growth")
     def growth_factor(self):
